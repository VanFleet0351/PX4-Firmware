############################################################################
#
# Copyright (c) 2015 PX4 Development Team. All rights reserved.
#
# Redistribution and use in source and binary forms, with or without
# modification, are permitted provided that the following conditions
# are met:
#
# 1. Redistributions of source code must retain the above copyright
#    notice, this list of conditions and the following disclaimer.
# 2. Redistributions in binary form must reproduce the above copyright
#    notice, this list of conditions and the following disclaimer in
#    the documentation and/or other materials provided with the
#    distribution.
# 3. Neither the name PX4 nor the names of its contributors may be
#    used to endorse or promote products derived from this software
#    without specific prior written permission.
#
# THIS SOFTWARE IS PROVIDED BY THE COPYRIGHT HOLDERS AND CONTRIBUTORS
# "AS IS" AND ANY EXPRESS OR IMPLIED WARRANTIES, INCLUDING, BUT NOT
# LIMITED TO, THE IMPLIED WARRANTIES OF MERCHANTABILITY AND FITNESS
# FOR A PARTICULAR PURPOSE ARE DISCLAIMED. IN NO EVENT SHALL THE
# COPYRIGHT OWNER OR CONTRIBUTORS BE LIABLE FOR ANY DIRECT, INDIRECT,
# INCIDENTAL, SPECIAL, EXEMPLARY, OR CONSEQUENTIAL DAMAGES (INCLUDING,
# BUT NOT LIMITED TO, PROCUREMENT OF SUBSTITUTE GOODS OR SERVICES; LOSS
# OF USE, DATA, OR PROFITS; OR BUSINESS INTERRUPTION) HOWEVER CAUSED
# AND ON ANY THEORY OF LIABILITY, WHETHER IN CONTRACT, STRICT
# LIABILITY, OR TORT (INCLUDING NEGLIGENCE OR OTHERWISE) ARISING IN
# ANY WAY OUT OF THE USE OF THIS SOFTWARE, EVEN IF ADVISED OF THE
# POSSIBILITY OF SUCH DAMAGE.
#
############################################################################

#=============================================================================
# CMAKE CODING STANDARD FOR PX4
#
# Structure
# ---------------------------------------------------------------------------
#
# * Common functions should be included in px_base.cmake.
#
# * OS/ board specific fucntions should be include in
#	px_impl_${OS}.cmake or px4_impl_${OS}_${BOARD}.cmake.
#
# Formatting
# ---------------------------------------------------------------------------
#
# * Use hard indents to match the px4 source code.
#
# * All function and script arguments are upper case.
#
# * All local variables are lower case.
#
# * All cmake functions are lowercase.
#
# Functions/Macros
# ---------------------------------------------------------------------------
#
# * Use px4_parse_function_args to parse functions and check for required
#   arguments. Unless there is only one argument in the function and it is clear.
#
# * Never use macros. They allow overwriting global variables and this
#	makes variable declarations hard to locate.
#
# * If a target from add_custom_* is set in a function, explicitly pass it
#	as an output argument so that the target name is clear to the user.
#
# * Avoid use of global variables in functions. Functions in a nested 
#	scope may use global variables, but this makes it difficult to
#	resuse functions.
#
# Included CMake Files
# ---------------------------------------------------------------------------
#
# * Never set global variables in an included cmake file,
#	you may only define functions. This excludes config and Toolchain files.
#	This makes it clear to the user when variables are being set or targets
#	are being created.
#
# * Setting a global variable in a CMakeLists.txt file is ok, because
#	each CMakeLists.txt file has scope in the current directory and all
#	subdirecties, so it is not truly global.
#
# * All toolchain files should be included in the cmake
#	directory and named Toolchain-"name".cmake.
#
# Misc
# ---------------------------------------------------------------------------
#
# * If referencing a string variable, don't put it in quotes.
#	Don't do "${OS}" STREQUAL "posix",
#	instead type ${OS} STREQUAL "posix". This will throw an
#	error when ${OS} is not defined instead of silently
#	evaluating to false.
#
#=============================================================================

cmake_minimum_required(VERSION 2.8 FATAL_ERROR)

#=============================================================================
# parameters
#

set(CONFIG "nuttx_px4fmu-v2_default" CACHE STRING "desired configuration")
file(GLOB_RECURSE configs RELATIVE cmake/configs "cmake/configs/*.cmake")
set_property(CACHE CONFIG PROPERTY STRINGS ${configs})
set(THREADS "4" CACHE STRING
	"number of threads to use for external build processes")

#=============================================================================
# configuration
#
# must come before project to set toolchain

list(APPEND CMAKE_MODULE_PATH ${CMAKE_SOURCE_DIR}/cmake)
set(config_module "configs/${CONFIG}")
include(${config_module})

# require px4 module interface
set(px4_required_interface
	px4_os_prebuild_targets
	px4_os_add_flags
	)
foreach(cmd ${px4_required_interface})
	if(NOT COMMAND ${cmd})
		message(FATAL_ERROR "${config_module} must implement ${cmd}")
	endif()
endforeach()
set(px4_required_config
	config_module_list
	)
foreach(conf ${px4_required_config})
	if(NOT DEFINED ${conf})
		message(FATAL_ERROR "cmake/${config_module} must define ${conf}")
	endif()
endforeach()

#=============================================================================
# project definition
#
project(px4 CXX C ASM)
if (NOT ${CMAKE_VERSION} VERSION_LESS 3.0.0)
	cmake_policy(SET CMP0045 NEW) # error on non-existent target in get prop
	cmake_policy(SET CMP0046 NEW) # no non-existent targets as dependencies
<<<<<<< HEAD
=======
endif()
if (NOT ${CMAKE_VERSION} VERSION_LESS 3.1.0)
	cmake_policy(SET CMP0054 NEW) # don't dereference quoted variables
>>>>>>> f6fb2715
endif()

set(version_major 1)
set(version_minor 0)
set(version_patch 1)
set(version "${version_major}.${version_minor}.${version_patch}")
set(package-contact "px4users@googlegroups.com")

string(REPLACE "_" ";" config_args ${CONFIG})
list(GET config_args 0 OS)
list(GET config_args 1 BOARD)
list(GET config_args 2 LABEL)

message(STATUS "OS=${OS} BOARD=${BOARD} LABEL=${LABEL}")

#=============================================================================
# programs
#
find_package(PythonInterp REQUIRED)

#=============================================================================
# cmake modules
#
enable_testing()

#=============================================================================
# check required toolchain variables
#
set(required_variables
	CMAKE_C_COMPILER_ID
	)
foreach(var ${required_variables})
	if (NOT ${var})
		message(FATAL_ERROR "Toolchain/config must define ${var}")
	endif()
endforeach()

#=============================================================================
# git
#
px4_add_git_submodule(TARGET git_genmsg PATH "Tools/genmsg")
px4_add_git_submodule(TARGET git_gencpp PATH "Tools/gencpp")
px4_add_git_submodule(TARGET git_mavlink PATH "mavlink/include/mavlink/v1.0")
px4_add_git_submodule(TARGET git_gtest PATH "unittets/gtest")
px4_add_git_submodule(TARGET git_uavcan PATH "src/lib/uavcan")
px4_add_git_submodule(TARGET git_eigen PATH "src/lib/eigen")
px4_add_git_submodule(TARGET git_nuttx PATH "NuttX")
px4_add_git_submodule(TARGET git_eigen32 PATH "src/lib/eigen-3.2")
px4_add_git_submodule(TARGET git_dspal PATH "src/lib/dspal")

add_custom_target(submodule_clean
	WORKING_DIRECTORY ${CMAKE_SOURCE_DIR}
	COMMAND git submodule deinit -f .
	COMMAND rm -rf .git/modules/*
	)

#=============================================================================
# external libraries
#
px4_os_prebuild_targets(OUT prebuild_targets
	BOARD ${BOARD}
	THREADS ${THREADS})

#=============================================================================
# build flags
#
px4_os_add_flags(
	BOARD ${BOARD}
	C_FLAGS c_flags
	CXX_FLAGS cxx_flags
	EXE_LINKER_FLAGS exe_linker_flags
	INCLUDE_DIRS include_dirs
	LINK_DIRS link_dirs
	DEFINITIONS definitions)

px4_join(OUT CMAKE_EXE_LINKER_FLAGS LIST "${exe_linker_flags}" GLUE " ")
px4_join(OUT CMAKE_C_FLAGS LIST "${c_flags}" GLUE " ")
px4_join(OUT CMAKE_CXX_FLAGS LIST "${cxx_flags}" GLUE " ")

include_directories(${include_dirs})
link_directories(${link_dirs})
add_definitions(${definitions})

#=============================================================================
# source code generation
#
file(GLOB_RECURSE msg_files msg/*.msg)
px4_generate_messages(TARGET msg_gen
	MSG_FILES ${msg_files}
	OS ${OS}
	DEPENDS git_genmsg git_gencpp
	)

#=============================================================================
# subdirectories
#
set(module_libraries)
foreach(module ${config_module_list})
	add_subdirectory(src/${module})
	px4_mangle_name(${module} mangled_name)
	list(APPEND module_libraries ${mangled_name})
	#message(STATUS "adding module: ${module}")
endforeach()

add_subdirectory(src/firmware/${OS})

#=============================================================================
# generate git version
#
px4_create_git_hash_header(HEADER ${CMAKE_BINARY_DIR}/build_git_version.h)

#=============================================================================
# packaging
#
# Important to having packaging at end of cmake file.
#
set(CPACK_PACKAGE_VERSION ${version})
set(CPACK_PACKAGE_CONTACT ${package_contact})
set(CPACK_GENERATOR "ZIP")
set(CPACK_SOURCE_GENERATOR "ZIP")
include(CPack)

# vim: set noet fenc=utf-8 ff=unix ft=cmake :<|MERGE_RESOLUTION|>--- conflicted
+++ resolved
@@ -142,12 +142,9 @@
 if (NOT ${CMAKE_VERSION} VERSION_LESS 3.0.0)
 	cmake_policy(SET CMP0045 NEW) # error on non-existent target in get prop
 	cmake_policy(SET CMP0046 NEW) # no non-existent targets as dependencies
-<<<<<<< HEAD
-=======
 endif()
 if (NOT ${CMAKE_VERSION} VERSION_LESS 3.1.0)
 	cmake_policy(SET CMP0054 NEW) # don't dereference quoted variables
->>>>>>> f6fb2715
 endif()
 
 set(version_major 1)
