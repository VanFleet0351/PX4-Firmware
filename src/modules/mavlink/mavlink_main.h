/****************************************************************************
 *
 *   Copyright (c) 2012-2018 PX4 Development Team. All rights reserved.
 *
 * Redistribution and use in source and binary forms, with or without
 * modification, are permitted provided that the following conditions
 * are met:
 *
 * 1. Redistributions of source code must retain the above copyright
 *    notice, this list of conditions and the following disclaimer.
 * 2. Redistributions in binary form must reproduce the above copyright
 *    notice, this list of conditions and the following disclaimer in
 *    the documentation and/or other materials provided with the
 *    distribution.
 * 3. Neither the name PX4 nor the names of its contributors may be
 *    used to endorse or promote products derived from this software
 *    without specific prior written permission.
 *
 * THIS SOFTWARE IS PROVIDED BY THE COPYRIGHT HOLDERS AND CONTRIBUTORS
 * "AS IS" AND ANY EXPRESS OR IMPLIED WARRANTIES, INCLUDING, BUT NOT
 * LIMITED TO, THE IMPLIED WARRANTIES OF MERCHANTABILITY AND FITNESS
 * FOR A PARTICULAR PURPOSE ARE DISCLAIMED. IN NO EVENT SHALL THE
 * COPYRIGHT OWNER OR CONTRIBUTORS BE LIABLE FOR ANY DIRECT, INDIRECT,
 * INCIDENTAL, SPECIAL, EXEMPLARY, OR CONSEQUENTIAL DAMAGES (INCLUDING,
 * BUT NOT LIMITED TO, PROCUREMENT OF SUBSTITUTE GOODS OR SERVICES; LOSS
 * OF USE, DATA, OR PROFITS; OR BUSINESS INTERRUPTION) HOWEVER CAUSED
 * AND ON ANY THEORY OF LIABILITY, WHETHER IN CONTRACT, STRICT
 * LIABILITY, OR TORT (INCLUDING NEGLIGENCE OR OTHERWISE) ARISING IN
 * ANY WAY OUT OF THE USE OF THIS SOFTWARE, EVEN IF ADVISED OF THE
 * POSSIBILITY OF SUCH DAMAGE.
 *
 ****************************************************************************/

/**
 * @file mavlink_main.h
 *
 * MAVLink 2.0 protocol interface definition.
 *
 * @author Lorenz Meier <lorenz@px4.io>
 * @author Anton Babushkin <anton.babushkin@me.com>
 */

#pragma once

#include <pthread.h>
#include <stdbool.h>

#ifdef __PX4_NUTTX
#include <nuttx/fs/fs.h>
#else
#include <arpa/inet.h>
#include <drivers/device/device.h>
#include <sys/socket.h>
#endif

#if defined(CONFIG_NET) || !defined(__PX4_NUTTX)
#include <net/if.h>
#include <netinet/in.h>
#endif

#include <containers/List.hpp>
#include <drivers/device/ringbuffer.h>
#include <parameters/param.h>
#include <perf/perf_counter.h>
#include <px4_cli.h>
#include <px4_config.h>
#include <px4_defines.h>
#include <px4_getopt.h>
#include <px4_module.h>
#include <px4_module_params.h>
#include <px4_posix.h>
#include <systemlib/mavlink_log.h>
#include <systemlib/uthash/utlist.h>
#include <uORB/PublicationQueued.hpp>
#include <uORB/topics/mavlink_log.h>
#include <uORB/topics/mission_result.h>
#include <uORB/topics/radio_status.h>
#include <uORB/topics/telemetry_status.h>

#include "mavlink_command_sender.h"
#include "mavlink_messages.h"
#include "mavlink_orb_subscription.h"
#include "mavlink_shell.h"
#include "mavlink_ulog.h"

#define DEFAULT_BAUD_RATE       57600
#define DEFAULT_DEVICE_NAME     "/dev/ttyS1"

#define HASH_PARAM              "_HASH_CHECK"

#if defined(CONFIG_NET) || defined(__PX4_POSIX)
# define MAVLINK_UDP
# define DEFAULT_REMOTE_PORT_UDP 14550 ///< GCS port per MAVLink spec
#endif // CONFIG_NET || __PX4_POSIX

enum class Protocol {
	SERIAL = 0,
#if defined(MAVLINK_UDP)
	UDP,
#endif // MAVLINK_UDP
};

using namespace time_literals;

class Mavlink : public ModuleParams
{

public:
	/**
	 * Constructor
	 */
	Mavlink();

	/**
	 * Destructor, also kills the mavlinks task.
	 */
	~Mavlink();

	/**
	* Start the mavlink task.
	 *
	 * @return OK on success.
	 */
	static int		start(int argc, char *argv[]);

	/**
	 * Display the mavlink status.
	 */
	void			display_status();

	/**
	 * Display the status of all enabled streams.
	 */
	void			display_status_streams();

	static int		stream_command(int argc, char *argv[]);

	static int		instance_count();

	static Mavlink		*new_instance();

	static Mavlink		*get_instance(int instance);

	static Mavlink 		*get_instance_for_device(const char *device_name);

	mavlink_message_t 	*get_buffer() { return &_mavlink_buffer; }

	mavlink_status_t 	*get_status() { return &_mavlink_status; }

	/**
	 * Set the MAVLink version
	 *
	 * Currently supporting v1 and v2
	 *
	 * @param version MAVLink version
	 */
	void			set_proto_version(unsigned version);

	static int		destroy_all_instances();

	static int		get_status_all_instances(bool show_streams_status);

	static bool		serial_instance_exists(const char *device_name, Mavlink *self);

	static void		forward_message(const mavlink_message_t *msg, Mavlink *self);

	static int		get_uart_fd(unsigned index);

	int			get_uart_fd() const { return _uart_fd; }

	/**
	 * Get the MAVLink system id.
	 *
	 * @return The system ID of this vehicle
	 */
	int			get_system_id() const { return mavlink_system.sysid; }

	/**
	 * Get the MAVLink component id.
	 *
	 * @return The component ID of this vehicle
	 */
	int			get_component_id() const { return mavlink_system.compid; }

	const char *_device_name{DEFAULT_DEVICE_NAME};

	enum MAVLINK_MODE {
		MAVLINK_MODE_NORMAL = 0,
		MAVLINK_MODE_CUSTOM,
		MAVLINK_MODE_ONBOARD,
		MAVLINK_MODE_OSD,
		MAVLINK_MODE_MAGIC,
		MAVLINK_MODE_CONFIG,
		MAVLINK_MODE_IRIDIUM,
		MAVLINK_MODE_MINIMAL,
		MAVLINK_MODE_EXTVISION,
		MAVLINK_MODE_EXTVISIONMIN,

		MAVLINK_MODE_COUNT
	};

	enum BROADCAST_MODE {
		BROADCAST_MODE_OFF = 0,
		BROADCAST_MODE_ON,
		BROADCAST_MODE_MULTICAST
	};

	enum FLOW_CONTROL_MODE {
		FLOW_CONTROL_OFF = 0,
		FLOW_CONTROL_AUTO,
		FLOW_CONTROL_ON
	};

	static const char *mavlink_mode_str(enum MAVLINK_MODE mode)
	{
		switch (mode) {
		case MAVLINK_MODE_NORMAL:
			return "Normal";

		case MAVLINK_MODE_CUSTOM:
			return "Custom";

		case MAVLINK_MODE_ONBOARD:
			return "Onboard";

		case MAVLINK_MODE_OSD:
			return "OSD";

		case MAVLINK_MODE_MAGIC:
			return "Magic";

		case MAVLINK_MODE_CONFIG:
			return "Config";

		case MAVLINK_MODE_IRIDIUM:
			return "Iridium";

		case MAVLINK_MODE_MINIMAL:
			return "Minimal";

		case MAVLINK_MODE_EXTVISION:
			return "ExtVision";

		case MAVLINK_MODE_EXTVISIONMIN:
			return "ExtVisionMin";

		default:
			return "Unknown";
		}
	}

	enum MAVLINK_MODE	get_mode() { return _mode; }

	bool			get_hil_enabled() { return _hil_enabled; }

	bool			get_use_hil_gps() { return _param_mav_usehilgps.get(); }

	bool			get_forward_externalsp() { return _param_mav_fwdextsp.get(); }

	bool			get_flow_control_enabled() { return _flow_control_mode; }

	bool			get_forwarding_on() { return _forwarding_on; }

	bool			is_connected() { return (hrt_elapsed_time(&_tstatus.heartbeat_time) < 3_s); }

#if defined(MAVLINK_UDP)
	static Mavlink 		*get_instance_for_network_port(unsigned long port);

	bool			broadcast_enabled() { return _param_mav_broadcast.get() == BROADCAST_MODE_ON; }
#endif // MAVLINK_UDP

	/**
	 * Set the boot complete flag on all instances
	 *
	 * Setting the flag unblocks parameter transmissions, which are gated
	 * beforehand to ensure that the system is fully initialized.
	 */
	static void		set_boot_complete();

	/**
	 * Get the free space in the transmit buffer
	 *
	 * @return free space in the UART TX buffer
	 */
	unsigned		get_free_tx_buf();

	static int		start_helper(int argc, char *argv[]);

	/**
	 * Enable / disable Hardware in the Loop simulation mode.
	 *
	 * @param hil_enabled	The new HIL enable/disable state.
	 * @return		OK if the HIL state changed, ERROR if the
	 *			requested change could not be made or was
	 *			redundant.
	 */
	int			set_hil_enabled(bool hil_enabled);

	/**
	 * Set manual input generation mode
	 *
	 * Set to true to generate RC_INPUT messages on the system bus from
	 * MAVLink messages.
	 *
	 * @param generation_enabled If set to true, generate RC_INPUT messages
	 */
	void			set_manual_input_mode_generation(bool generation_enabled) { _generate_rc = generation_enabled; }

	/**
	 * Set communication protocol for this mavlink instance
	 */
	void 			set_protocol(Protocol p) { _protocol = p; }

	/**
	 * Get the manual input generation mode
	 *
	 * @return true if manual inputs should generate RC data
	 */
	bool			get_manual_input_mode_generation() { return _generate_rc; }

	/**
	 * This is the beginning of a MAVLINK_START_UART_SEND/MAVLINK_END_UART_SEND transaction
	 */
	void 			send_start()
	{
		pthread_mutex_lock(&_send_mutex);
		_last_write_try_time = hrt_absolute_time();
	}

	/**
	 * Send bytes out on the link.
	 *
	 * On a network port these might actually get buffered to form a packet.
	 */
	void			send_bytes(const uint8_t *buf, unsigned packet_len);

	/**
	 * Flush the transmit buffer and send one MAVLink packet
	 *
	 * @return the number of bytes sent or -1 in case of error
	 */
	void             	send_finish();

	/**
	 * Resend message as is, don't change sequence number and CRC.
	 */
	void			resend_message(mavlink_message_t *msg) { _mavlink_resend_uart(_channel, msg); }

	void			handle_message(const mavlink_message_t *msg);

	/**
	 * Add a mavlink orb topic subscription while ensuring that only a single object exists
	 * for a given topic id and instance.
	 * @param topic orb topic id
	 * @param instance topic instance
	 * @param disable_sharing if true, force creating a new instance
	 */
	MavlinkOrbSubscription *add_orb_subscription(const orb_id_t topic, int instance = 0, bool disable_sharing = false);

	int			get_instance_id() const { return _instance_id; }

	/**
	 * Enable / disable hardware flow control.
	 *
	 * @param enabled	True if hardware flow control should be enabled
	 */
	int			enable_flow_control(enum FLOW_CONTROL_MODE enabled);

	mavlink_channel_t	get_channel() const { return _channel; }

	void			configure_stream_threadsafe(const char *stream_name, float rate = -1.0f);

	orb_advert_t		*get_mavlink_log_pub() { return &_mavlink_log_pub; }

	/**
	 * Send a status text with loglevel INFO
	 *
	 * @param string the message to send (will be capped by mavlink max string length)
	 */
	void			send_statustext_info(const char *string);

	/**
	 * Send a status text with loglevel CRITICAL
	 *
	 * @param string the message to send (will be capped by mavlink max string length)
	 */
	void			send_statustext_critical(const char *string);

	/**
	 * Send a status text with loglevel EMERGENCY
	 *
	 * @param string the message to send (will be capped by mavlink max string length)
	 */
	void			send_statustext_emergency(const char *string);

	/**
	 * Send a status text with loglevel, the difference from mavlink_log_xxx() is that message sent
	 * only on this mavlink connection. Useful for reporting communication specific, not system-wide info
	 * only to client interested in it. Message will be not sent immediately but queued in buffer as
	 * for mavlink_log_xxx().
	 *
	 * @param string the message to send (will be capped by mavlink max string length)
	 * @param severity the log level
	 */
	void			send_statustext(unsigned char severity, const char *string);

	/**
	 * Send the capabilities of this autopilot in terms of the MAVLink spec
	 */
	void 			send_autopilot_capabilites();

	/**
	 * Send the protocol version of MAVLink
	 */
	void			send_protocol_version();

	List<MavlinkStream *> &get_streams() { return _streams; }

	float			get_rate_mult() const { return _rate_mult; }

	float			get_baudrate() { return _baudrate; }

	/* Functions for waiting to start transmission until message received. */
	void			set_has_received_messages(bool received_messages) { _received_messages = received_messages; }
	bool			get_has_received_messages() { return _received_messages; }
	void			set_wait_to_transmit(bool wait) { _wait_to_transmit = wait; }
	bool			get_wait_to_transmit() { return _wait_to_transmit; }
	bool			should_transmit() { return (_transmitting_enabled && _boot_complete && (!_wait_to_transmit || (_wait_to_transmit && _received_messages))); }

	bool			message_buffer_write(const void *ptr, int size);

	void			lockMessageBufferMutex(void) { pthread_mutex_lock(&_message_buffer_mutex); }
	void			unlockMessageBufferMutex(void) { pthread_mutex_unlock(&_message_buffer_mutex); }

	/**
	 * Count transmitted bytes
	 */
	void			count_txbytes(unsigned n) { _bytes_tx += n; };

	/**
	 * Count bytes not transmitted because of errors
	 */
	void			count_txerrbytes(unsigned n) { _bytes_txerr += n; };

	/**
	 * Count received bytes
	 */
	void			count_rxbytes(unsigned n) { _bytes_rx += n; };

	/**
	 * Get the receive status of this MAVLink link
	 */
	telemetry_status_s	&get_telemetry_status() { return _tstatus; }

	void			set_telemetry_status_type(uint8_t type) { _tstatus.type = type; }

	void			update_radio_status(const radio_status_s &radio_status);

	ringbuffer::RingBuffer	*get_logbuffer() { return &_logbuffer; }

	unsigned		get_system_type() { return _param_mav_type.get(); }

	Protocol 		get_protocol() const { return _protocol; }
<<<<<<< HEAD

	unsigned short		get_network_port() { return _network_port; }

	unsigned short		get_remote_port() { return _remote_port; }
=======
>>>>>>> fe4f6c18

	int 			get_socket_fd() { return _socket_fd; };

	bool			_task_should_exit{false};	/**< Mavlink task should exit iff true. */

#if defined(MAVLINK_UDP)
	unsigned short		get_network_port() { return _network_port; }

	unsigned short		get_remote_port() { return _remote_port; }

	const in_addr		query_netmask_addr(const int socket_fd, const ifreq &ifreq);

	const in_addr		compute_broadcast_addr(const in_addr &host_addr, const in_addr &netmask_addr);

	struct sockaddr_in 	&get_client_source_address() { return _src_addr; }

	void			set_client_source_initialized() { _src_addr_initialized = true; }

	bool			get_client_source_initialized() { return _src_addr_initialized; }
#endif

	uint64_t		get_start_time() { return _mavlink_start_time; }

	static bool		boot_complete() { return _boot_complete; }

	bool			is_usb_uart() { return _is_usb_uart; }

	int			get_data_rate()		{ return _datarate; }
	void			set_data_rate(int rate) { if (rate > 0) { _datarate = rate; } }

	unsigned		get_main_loop_delay() const { return _main_loop_delay; }

	/** get the Mavlink shell. Create a new one if there isn't one. It is *always* created via MavlinkReceiver thread.
	 *  Returns nullptr if shell cannot be created */
	MavlinkShell		*get_shell();
	/** close the Mavlink shell if it is open */
	void			close_shell();

	/** get ulog streaming if active, nullptr otherwise */
	MavlinkULog		*get_ulog_streaming() { return _mavlink_ulog; }
	void			try_start_ulog_streaming(uint8_t target_system, uint8_t target_component)
	{
		if (_mavlink_ulog) { return; }

		_mavlink_ulog = MavlinkULog::try_start(_datarate, 0.7f, target_system, target_component);
	}
	void			request_stop_ulog_streaming()
	{
		if (_mavlink_ulog) { _mavlink_ulog_stop_requested = true; }
	}


	void set_uorb_main_fd(int fd, unsigned int interval);

	bool ftp_enabled() const { return _ftp_on; }

	bool hash_check_enabled() const { return _param_mav_hash_chk_en.get(); }
	bool forward_heartbeats_enabled() const { return _param_mav_hb_forw_en.get(); }
	bool odometry_loopback_enabled() const { return _param_mav_odom_lp.get(); }

	struct ping_statistics_s {
		uint64_t last_ping_time;
		uint32_t last_ping_seq;
		uint32_t dropped_packets;
		float last_rtt;
		float mean_rtt;
		float max_rtt;
		float min_rtt;
	};

	/**
	 * Get the ping statistics of this MAVLink link
	 */
	struct ping_statistics_s &get_ping_statistics() { return _ping_stats; }

protected:
	Mavlink			*next{nullptr};

private:
	int			_instance_id{0};

	bool			_transmitting_enabled{true};
	bool			_transmitting_enabled_commanded{false};
	bool			_first_heartbeat_sent{false};

	orb_advert_t		_mavlink_log_pub{nullptr};

	uORB::PublicationQueued<telemetry_status_s>	_telem_status_pub{ORB_ID(telemetry_status)};

	bool			_task_running{false};
	static bool		_boot_complete;
	static constexpr int	MAVLINK_MAX_INSTANCES{4};
	static constexpr int	MAVLINK_MIN_INTERVAL{1500};
	static constexpr int	MAVLINK_MAX_INTERVAL{10000};
	static constexpr float	MAVLINK_MIN_MULTIPLIER{0.0005f};

	mavlink_message_t	_mavlink_buffer {};
	mavlink_status_t	_mavlink_status {};

	/* states */
	bool			_hil_enabled{false};		/**< Hardware In the Loop mode */
	bool			_generate_rc{false};		/**< Generate RC messages from manual input MAVLink messages */
	bool			_is_usb_uart{false};		/**< Port is USB */
	bool			_wait_to_transmit{false};  	/**< Wait to transmit until received messages. */
	bool			_received_messages{false};	/**< Whether we've received valid mavlink messages. */

	unsigned		_main_loop_delay{1000};	/**< mainloop delay, depends on data rate */

	List<MavlinkOrbSubscription *>	_subscriptions;
	List<MavlinkStream *>		_streams;

	MavlinkShell		*_mavlink_shell{nullptr};
	MavlinkULog		*_mavlink_ulog{nullptr};

	volatile bool		_mavlink_ulog_stop_requested{false};

	MAVLINK_MODE 		_mode{MAVLINK_MODE_NORMAL};

	mavlink_channel_t	_channel{MAVLINK_COMM_0};

	ringbuffer::RingBuffer	_logbuffer{5, sizeof(mavlink_log_s)};

	pthread_t		_receive_thread {};

	bool			_forwarding_on{false};
	bool			_ftp_on{false};

	int			_uart_fd{-1};

	int			_baudrate{57600};
	int			_datarate{1000};		///< data rate for normal streams (attitude, position, etc.)
	float			_rate_mult{1.0f};

	bool			_radio_status_available{false};
	bool			_radio_status_critical{false};
	float			_radio_status_mult{1.0f};

	/**
	 * If the queue index is not at 0, the queue sending
	 * logic will send parameters from the current index
	 * to len - 1, the end of the param list.
	 */
	unsigned int		_mavlink_param_queue_index{0};

	bool			_mavlink_link_termination_allowed{false};

	char			*_subscribe_to_stream{nullptr};
	float			_subscribe_to_stream_rate{0.0f};  ///< rate of stream to subscribe to (0=disable, -1=unlimited, -2=default)
	bool			_udp_initialised{false};

	FLOW_CONTROL_MODE	_flow_control_mode{Mavlink::FLOW_CONTROL_OFF};

	uint64_t		_last_write_success_time{0};
	uint64_t		_last_write_try_time{0};
	uint64_t		_mavlink_start_time{0};
	int32_t			_protocol_version_switch{-1};
	int32_t			_protocol_version{0};

	unsigned		_bytes_tx{0};
	unsigned		_bytes_txerr{0};
	unsigned		_bytes_rx{0};
	uint64_t		_bytes_timestamp{0};

#if defined(MAVLINK_UDP)
	sockaddr_in		_myaddr {};
	sockaddr_in		_src_addr {};
	sockaddr_in		_bcast_addr {};

	bool			_src_addr_initialized{false};
	bool			_broadcast_address_found{false};
	bool			_broadcast_address_not_found_warned{false};
	bool			_broadcast_failed_warned{false};
<<<<<<< HEAD
#endif
=======
	uint8_t			_network_buf[MAVLINK_MAX_PACKET_LEN] {};
	unsigned		_network_buf_len{0};

	unsigned short		_network_port{14556};
	unsigned short		_remote_port{DEFAULT_REMOTE_PORT_UDP};
#endif // MAVLINK_UDP
>>>>>>> fe4f6c18

	uint8_t			_buf[MAVLINK_MAX_PACKET_LEN] {};
	unsigned		_buf_fill{0};

	const char 		*_interface_name{nullptr};

	int			_socket_fd{-1};
	Protocol		_protocol{Protocol::SERIAL};

	radio_status_s		_rstatus {};
	telemetry_status_s	_tstatus {};

	ping_statistics_s	_ping_stats {};

	struct mavlink_message_buffer {
		int write_ptr;
		int read_ptr;
		int size;
		char *data;
	};

	mavlink_message_buffer	_message_buffer {};

	pthread_mutex_t		_message_buffer_mutex {};
	pthread_mutex_t		_send_mutex {};

	DEFINE_PARAMETERS(
		(ParamInt<px4::params::MAV_SYS_ID>) _param_mav_sys_id,
		(ParamInt<px4::params::MAV_COMP_ID>) _param_mav_comp_id,
		(ParamInt<px4::params::MAV_PROTO_VER>) _param_mav_proto_ver,
		(ParamInt<px4::params::MAV_RADIO_ID>) _param_mav_radio_id,
		(ParamInt<px4::params::MAV_TYPE>) _param_mav_type,
		(ParamBool<px4::params::MAV_USEHILGPS>) _param_mav_usehilgps,
		(ParamBool<px4::params::MAV_FWDEXTSP>) _param_mav_fwdextsp,
#if defined(MAVLINK_UDP)
		(ParamInt<px4::params::MAV_BROADCAST>) _param_mav_broadcast,
#endif // MAVLINK_UDP
		(ParamBool<px4::params::MAV_HASH_CHK_EN>) _param_mav_hash_chk_en,
		(ParamBool<px4::params::MAV_HB_FORW_EN>) _param_mav_hb_forw_en,
		(ParamBool<px4::params::MAV_ODOM_LP>) _param_mav_odom_lp,
		(ParamInt<px4::params::SYS_HITL>) _param_sys_hitl
	)

	perf_counter_t		_loop_perf{perf_alloc(PC_ELAPSED, "mavlink_el")};		/**< loop performance counter */
	perf_counter_t		_loop_interval_perf{perf_alloc(PC_INTERVAL, "mavlink_int")};	/**< loop interval performance counter */
	perf_counter_t		_send_byte_error_perf{perf_alloc(PC_COUNT, "mavlink_send_bytes_error")};	/**< send bytes error count */

	void			mavlink_update_parameters();

	int mavlink_open_uart(const int baudrate = DEFAULT_BAUD_RATE,
			      const char *uart_name = DEFAULT_DEVICE_NAME,
			      const bool force_flow_control = false);

	static constexpr unsigned RADIO_BUFFER_CRITICAL_LOW_PERCENTAGE = 25;
	static constexpr unsigned RADIO_BUFFER_LOW_PERCENTAGE = 35;
	static constexpr unsigned RADIO_BUFFER_HALF_PERCENTAGE = 50;

	/**
	 * Configure a single stream.
	 * @param stream_name
	 * @param rate streaming rate in Hz, -1 = unlimited rate
	 * @return 0 on success, <0 on error
	 */
	int configure_stream(const char *stream_name, const float rate = -1.0f);

	/**
	 * Configure default streams according to _mode for either all streams or only a single
	 * stream.
	 * @param configure_single_stream: if nullptr, configure all streams, else only a single stream
	 * @return 0 on success, <0 on error
	 */
	int configure_streams_to_default(const char *configure_single_stream = nullptr);

	int message_buffer_init(int size);

	void message_buffer_destroy();

	int message_buffer_count();

	int message_buffer_is_empty() const { return (_message_buffer.read_ptr == _message_buffer.write_ptr); }

	int message_buffer_get_ptr(void **ptr, bool *is_part);

	void message_buffer_mark_read(int n) { _message_buffer.read_ptr = (_message_buffer.read_ptr + n) % _message_buffer.size; }

	void pass_message(const mavlink_message_t *msg);

	void publish_telemetry_status();

	/**
	 * Check the configuration of a connected radio
	 *
	 * This convenience function allows to re-configure a connected
	 * radio without removing it from the main system harness.
	 */
	void check_radio_config();

	/**
	 * Update rate mult so total bitrate will be equal to _datarate.
	 */
	void update_rate_mult();

#if defined(MAVLINK_UDP)
	void find_broadcast_address();

	void init_udp();
#endif // MAVLINK_UDP


	void set_channel();

	void set_instance_id();

	/**
	 * Main mavlink task.
	 */
	int task_main(int argc, char *argv[]);

	// Disallow copy construction and move assignment.
	Mavlink(const Mavlink &) = delete;
	Mavlink operator=(const Mavlink &) = delete;
};<|MERGE_RESOLUTION|>--- conflicted
+++ resolved
@@ -461,13 +461,6 @@
 	unsigned		get_system_type() { return _param_mav_type.get(); }
 
 	Protocol 		get_protocol() const { return _protocol; }
-<<<<<<< HEAD
-
-	unsigned short		get_network_port() { return _network_port; }
-
-	unsigned short		get_remote_port() { return _remote_port; }
-=======
->>>>>>> fe4f6c18
 
 	int 			get_socket_fd() { return _socket_fd; };
 
@@ -640,16 +633,10 @@
 	bool			_broadcast_address_found{false};
 	bool			_broadcast_address_not_found_warned{false};
 	bool			_broadcast_failed_warned{false};
-<<<<<<< HEAD
-#endif
-=======
-	uint8_t			_network_buf[MAVLINK_MAX_PACKET_LEN] {};
-	unsigned		_network_buf_len{0};
 
 	unsigned short		_network_port{14556};
 	unsigned short		_remote_port{DEFAULT_REMOTE_PORT_UDP};
 #endif // MAVLINK_UDP
->>>>>>> fe4f6c18
 
 	uint8_t			_buf[MAVLINK_MAX_PACKET_LEN] {};
 	unsigned		_buf_fill{0};
