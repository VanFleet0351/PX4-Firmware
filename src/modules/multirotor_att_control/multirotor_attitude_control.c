--- conflicted
+++ resolved
@@ -183,19 +183,11 @@
 
 	/* control pitch (forward) output */
 	rates_sp->pitch = pid_calculate(&pitch_controller, att_sp->pitch_body ,
-<<<<<<< HEAD
 					att->pitch, att->pitchspeed, deltaT, &control_debug->pitch_p, &control_debug->pitch_i, &control_debug->pitch_d);
-
-	/* control roll (left/right) output */
-	rates_sp->roll = pid_calculate(&roll_controller, att_sp->roll_body ,
-				       att->roll, att->rollspeed, deltaT, &control_debug->roll_p, &control_debug->roll_i, &control_debug->roll_d);
-=======
-					att->pitch, att->pitchspeed, deltaT, NULL, NULL, NULL);
 
 	/* control roll (left/right) output */
 	rates_sp->roll = pid_calculate(&roll_controller, att_sp->roll_body ,
 				       att->roll, att->rollspeed, deltaT, NULL, NULL, NULL);
->>>>>>> bf0de775
 	
 	// printf("rates_sp: %4.4f, att setpoint: %4.4f\n, pitch: %4.4f, pitchspeed: %4.4f, dT: %4.4f", rates_sp->pitch, att_sp->pitch_body, att->pitch, att->pitchspeed, deltaT);
 
